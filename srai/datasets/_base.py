"""Base classes for Datasets."""

import abc
from typing import Optional

import geopandas as gpd
import h3
import numpy as np
import pandas as pd
from shapely.geometry import Polygon
from sklearn.model_selection import train_test_split

from srai.loaders import HuggingFaceLoader
from srai.regionalizers import H3Regionalizer


class HuggingFaceDataset(abc.ABC):
    """Abstract class for HuggingFace datasets."""

    def __init__(
        self,
        path: str,
        version: Optional[str] = None,
        type: Optional[str] = None,
        numerical_columns: Optional[list[str]] = None,
        categorical_columns: Optional[list[str]] = None,
        target: Optional[str] = None,
    ) -> None:
        self.path = path
        self.version = version
        self.numerical_columns = numerical_columns
        self.categorical_columns = categorical_columns
        self.target = target
        self.type = type

    @abc.abstractmethod
    def _preprocessing(self, data: pd.DataFrame, version: Optional[str] = None) -> gpd.GeoDataFrame:
        """
        Preprocess the dataset from HuggingFace.

        Args:
            data (pd.DataFrame): a dataset to preprocess
            version (str, optional): version of dataset

        Returns:
            gpd.GeoDataFrame: preprocessed data.
        """
        raise NotImplementedError

    def load(
        self, hf_token: Optional[str] = None, version: Optional[str] = None
    ) -> gpd.GeoDataFrame:
        """
        Method to load dataset.

        Args:
            hf_token (str, optional): If needed, a User Access Token needed to authenticate to
                the Hugging Face Hub. Environment variable `HF_TOKEN` can be also used.
                Defaults to None.
            version (str, optional): version of a dataset

        Returns:
            gpd.GeoDataFrame: Loaded data.
        """
        dataset_name = self.path
        version = version or self.version
        data = HuggingFaceLoader(hf_token=hf_token).load(dataset_name=dataset_name, name=version)
        processed_data = self._preprocessing(data)

        return processed_data

    def train_test_split_bucket_regression(
        self,
        gdf: gpd.GeoDataFrame,
        target_column: Optional[str] = None,
        resolution: int = 9,
        test_size: float = 0.2,
        bucket_number: int = 7,
        random_state: Optional[int] = None,
    ) -> tuple[gpd.GeoDataFrame, gpd.GeoDataFrame]:
        """Method to generate train and test split from GeoDataFrame, based on the target_column values - its statistic.

        Args:
            gdf (gpd.GeoDataFrame): GeoDataFrame on which train, dev, test split will be performed.
            target_column (Optional[str], optional): Target column name. If None, split generated on basis of number \
                of points within a hex ov given resolution.
            resolution (int, optional): h3 resolution to regionalize data. Defaults to 9.
            test_size (float, optional): Percentage of test set. Defaults to 0.2.
            bucket_number (int, optional): Bucket number used to stratify target data. Defaults to 7.
            random_state (int, optional):  Controls the shuffling applied to the data before applying the split. \
                Pass an int for reproducible output across multiple function. Defaults to None.

        Returns:
            tuple[gpd.GeoDataFrame, gpd.GeoDataFrame]: Train, Test splits in GeoDataFrames
        """  # noqa: E501, W505
        if self.type != "point":
            raise ValueError("This split can be performed only on point data type!")
        if target_column is None:
            # target_column = self.target
            target_column = "count"

        gdf_ = gdf.copy()
        splits = np.linspace(
            0, 1, num=bucket_number + 1
        )  # generate splits to bucket classification
        if target_column == "count":
            regionalizer = H3Regionalizer(resolution=resolution)
            regions = regionalizer.transform(gdf)
            joined_gdf = gpd.sjoin(gdf, regions, how="left", predicate="within")  # noqa: E501
            joined_gdf.rename(columns={"index_right": "h3_index"}, inplace=True)

            averages_hex = joined_gdf.groupby("h3_index").size().reset_index(name=target_column)
            gdf_ = regions.merge(
                averages_hex, how="inner", left_on="region_id", right_on="h3_index"
            )
            gdf_.rename(columns={"h3_index": "region_id"}, inplace=True)
            gdf_.index = gdf_["region_id"]

        quantiles = gdf_[target_column].quantile(splits)  # compute quantiles
        bins = [quantiles[i] for i in splits]
        gdf_["bucket"] = pd.cut(gdf_[target_column], bins=bins, include_lowest=True).apply(
            lambda x: x.mid
        )  # noqa: E501

        train_indices, test_indices = train_test_split(
            range(len(gdf_)),
            test_size=test_size,  # * 2 multiply for dev set also
            stratify=gdf_.bucket,  # stratify by bucket value
            random_state=random_state,
        )

        # dev_indices, test_indices = train_test_split(
        #     range(len(test_indices)),
        #     test_size=0.5,
        #     stratify=gdf_.iloc[test_indices].bucket,
        # )
        train = gdf_.iloc[train_indices]
        test = gdf_.iloc[test_indices]
        if target_column == "count":
            train_hex_indexes = train["region_id"].unique()
            test_hex_indexes = test["region_id"].unique()
            train = joined_gdf[joined_gdf["h3_index"].isin(train_hex_indexes)]
            test = joined_gdf[joined_gdf["h3_index"].isin(test_hex_indexes)]
            train = train.drop(columns=["h3_index"])
            test = test.drop(columns=["h3_index"])

        return train, test  # , gdf_.iloc[dev_indices]

    def train_test_split_spatial_points(
        self,
        gdf: gpd.GeoDataFrame,
        test_size: float = 0.2,
        resolution: int = 8,  # TODO: dodać pole per dataset z h3_train_resolution
        resolution_subsampling: int = 1,
        random_state: Optional[int] = None,
    ) -> tuple[gpd.GeoDataFrame, gpd.GeoDataFrame]:
        """
        Method to generate train and test split from GeoDataFrame, based on the spatial h3
        resolution.

        Args:
            gdf (gpd.GeoDataFrame): GeoDataFrame on which train, dev, test split will be performed.
            test_size (float, optional): Percentage of test set.. Defaults to 0.2.
            resolution (int, optional): h3 resolution to regionalize data. Defaults to 8.
            resolution_subsampling (int, optional): h3 resolution difference to subsample \
                data for stratification. Defaults to 1.
            random_state (int, optional):  Controls the shuffling applied to the data before applying the split. \
                Pass an int for reproducible output across multiple function. Defaults to None.

        Raises:
            ValueError: If type of data is not Points.

        Returns:
            tuple[gpd.GeoDataFrame, gpd.GeoDataFrame]: Train, Test splits in GeoDataFrames
        """  # noqa: W505, E501, D205
        if self.type != "point":
            raise ValueError("This split can be performed only on Points data type!")
        gdf_ = gdf.copy()

        regionalizer = H3Regionalizer(resolution=resolution)
        regions = regionalizer.transform(gdf_)

        regions.index = regions.index.map(
            lambda idx: h3.cell_to_parent(idx, resolution - resolution_subsampling)
        )  # get parent h3 region
        regions["geometry"] = regions.index.map(
            lambda idx: Polygon([(lon, lat) for lat, lon in h3.cell_to_boundary(idx)])
        )  # get localization of h3 region

        joined_gdf = gpd.sjoin(gdf_, regions, how="left", predicate="within")
        joined_gdf.rename(columns={"index_right": "h3_index"}, inplace=True)
        joined_gdf.drop_duplicates(inplace=True)

        if joined_gdf["h3_index"].isnull().sum() != 0:  # handle outliers
            joined_gdf.loc[joined_gdf["h3_index"].isnull(), "h3_index"] = "fffffffffffffff"
        # set outlier index fffffffffffffff
        outlier_indices = joined_gdf["h3_index"].value_counts()
        outlier_indices = outlier_indices[
            outlier_indices <= 4
        ].index  # if only 4 points are in hex, they're outliers
        joined_gdf.loc[joined_gdf["h3_index"].isin(outlier_indices), "h3_index"] = "fffffffffffffff"

        train_indices, test_indices = train_test_split(
            range(len(joined_gdf)),
            test_size=test_size,  # * 2,  # multiply for dev set also
            stratify=joined_gdf.h3_index,  # stratify by spatial h3
            random_state=random_state,
        )

        # dev_indices, test_indices = train_test_split(
        #     range(len(test_indices)),
        #     test_size=0.5,
        #     stratify=joined_gdf.iloc[
        #         test_indices
        #     ].h3_index,  # perform spatial stratify (by h3 index)
        # )

<<<<<<< HEAD
        return gdf_.iloc[train_indices], gdf_.iloc[dev_indices], gdf_.iloc[test_indices]

    def train_dev_test_split_bucket_trajectory(
        self,
        gdf: gpd.GeoDataFrame,
        target_column: str,
        test_size: float = 0.2,
        bucket_number: int = 3,
    ) -> tuple[gpd.GeoDataFrame, gpd.GeoDataFrame, gpd.GeoDataFrame]:
        """
        Method to generate train/dev/test split from GeoDataFrame stratified by target_column.

        Args:
            gdf (gpd.GeoDataFrame): input GeoDataFrame
            target_column (str): Column to stratify on
            test_size (float): Percentage of test set
            bucket_number (int): Number of bins used to stratify data

        Returns:
            tuple[gpd.GeoDataFrame, gpd.GeoDataFrame, gpd.GeoDataFrame]: Train, Dev, Test splits in GeoDataFrames
        """  # noqa: E501, W505

        def calculate_trajectory_duration(df: pd.DataFrame) -> float:
            """
            Calculate the duration of a trajectory based on timestamps in a DataFrame.

            Args:
            df (pandas.DataFrame): A DataFrame containing a column 'timestamp'
                                   with datetime objects.

            Returns:
            float: The duration of the trajectory in seconds.
            """
            if df.empty or df["timestamp"].nunique() == 1:
                return 0.0

            min_time = df["timestamp"].min()
            max_time = df["timestamp"].max()
            return float((max_time - min_time).total_seconds())

        gdf_copy = gdf.copy()

        trajectory_durations = (
            gdf_copy.groupby(target_column)
            .apply(calculate_trajectory_duration)
            .reset_index(name="duration")
        )
        gdf_copy_duration = gdf_copy.merge(trajectory_durations, on=target_column)
        gdf_copy_duration["duration_bin"] = pd.cut(
            gdf_copy_duration["duration"], bins=bucket_number, labels=False
        )
        trajectory_indices = gdf_copy_duration[target_column].unique()
        duration_bins = (
            gdf_copy_duration[[target_column, "duration_bin"]]
            .drop_duplicates()
            .set_index(target_column)["duration_bin"]
        )

        # TODO: does not seem to be intuitive, maybe user should provide train_size instead
        train_indices, test_indices = train_test_split(
            trajectory_indices,
            test_size=test_size * 2,
            stratify=duration_bins.loc[trajectory_indices],
        )
        dev_indices, test_indices = train_test_split(
            test_indices, test_size=0.5, stratify=duration_bins.loc[test_indices]
        )

        train_gdf = gdf_copy[gdf_copy[target_column].isin(train_indices)]
        dev_gdf = gdf_copy[gdf_copy[target_column].isin(dev_indices)]
        test_gdf = gdf_copy[gdf_copy[target_column].isin(test_indices)]

        return train_gdf, dev_gdf, test_gdf
=======
        return gdf_.iloc[train_indices], gdf_.iloc[test_indices]  # , gdf_.iloc[dev_indices],
>>>>>>> 12cc305d
<|MERGE_RESOLUTION|>--- conflicted
+++ resolved
@@ -215,8 +215,7 @@
         #     ].h3_index,  # perform spatial stratify (by h3 index)
         # )
 
-<<<<<<< HEAD
-        return gdf_.iloc[train_indices], gdf_.iloc[dev_indices], gdf_.iloc[test_indices]
+        return gdf_.iloc[train_indices], gdf_.iloc[test_indices]  # , gdf_.iloc[dev_indices],
 
     def train_dev_test_split_bucket_trajectory(
         self,
@@ -288,7 +287,4 @@
         dev_gdf = gdf_copy[gdf_copy[target_column].isin(dev_indices)]
         test_gdf = gdf_copy[gdf_copy[target_column].isin(test_indices)]
 
-        return train_gdf, dev_gdf, test_gdf
-=======
-        return gdf_.iloc[train_indices], gdf_.iloc[test_indices]  # , gdf_.iloc[dev_indices],
->>>>>>> 12cc305d
+        return train_gdf, dev_gdf, test_gdf